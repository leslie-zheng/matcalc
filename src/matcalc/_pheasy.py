--- conflicted
+++ resolved
@@ -4,13 +4,10 @@
 
 import pickle
 import subprocess
-<<<<<<< HEAD
-import logging
-=======
 from typing import TYPE_CHECKING
->>>>>>> b616bc82
-
-import numpy as np
+
+import subprocess
+
 import phonopy
 from phonopy.file_IO import parse_FORCE_CONSTANTS
 from phonopy.file_IO import write_FORCE_CONSTANTS as write_force_constants
@@ -111,14 +108,8 @@
         write_total_dos: bool | str | Path = False,
         write_phonon: bool | str | Path = True,
         fitting_method: str = "LASSO",
-<<<<<<< HEAD
-        num_harmonic_snapshots: Optional[int] = None,
-        num_anharmonic_snapshots: Optional[int] = None,
-        calc_anharmonic: bool = False, 
-
-=======
-        num_snapshots: int = 2,
->>>>>>> b616bc82
+        num_snapshots: int = 2
+
     ) -> None:
         """
         Initializes the class with configuration for the phonon calculations. The initialization parameters control
@@ -218,20 +209,8 @@
             phonon.generate_displacements(distance=self.atom_disp)
 
         elif self.fitting_method == "LASSO":
-<<<<<<< HEAD
-            if self.num_harmonic_snapshots is None:
-                phonon.generate_displacements(distance=self.atom_disp)
-
-                self.num_harmonic_snapshots = len(phonon.displacements)*2
-
-                phonon.generate_displacements(distance=self.atom_disp, number_of_snapshots=self.num_harmonic_snapshots, random_seed=42)
+            phonon.generate_displacements(distance=self.atom_disp, number_of_snapshots=self.num_snapshots, random_seed=42)
         
-=======
-            phonon.generate_displacements(
-                distance=self.atom_disp, number_of_snapshots=self.num_snapshots, random_seed=42
-            )
-
->>>>>>> b616bc82
         elif self.fitting_method == "MD":
             # pass
             # phonon.generate_displacements(distance=self.atom_disp, number_of_snapshots=self.num_snapshots)
@@ -250,13 +229,7 @@
             if supercell is not None
         ]
 
-<<<<<<< HEAD
-        force_equilibrium = _calc_forces(self.calculator, phonon.supercell)  # type: ignore[union-attr]
-        phonon.forces = np.array(phonon.forces) - force_equilibrium  # type: ignore[assignment]
-
-
-=======
->>>>>>> b616bc82
+
         for i, supercell in enumerate(disp_supercells):
             disp = supercell.get_positions() - phonon.supercell.get_positions()
             disp_array.append(np.array(disp))
