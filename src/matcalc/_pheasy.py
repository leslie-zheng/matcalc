"""Calculator for phonon properties using pheasy."""

from __future__ import annotations

import pickle
import subprocess
from typing import TYPE_CHECKING

<<<<<<< HEAD
import subprocess
import logging
import numpy as np

=======
>>>>>>> d7529d40
import phonopy
from phonopy.file_IO import parse_FORCE_CONSTANTS
from phonopy.file_IO import write_FORCE_CONSTANTS as write_force_constants
from phonopy.interface.vasp import write_vasp
from pymatgen.io.ase import AseAtomsAdaptor
from pymatgen.io.phonopy import get_phonopy_structure, get_pmg_structure

from ._base import PropCalc
from ._relaxation import RelaxCalc

if TYPE_CHECKING:
    from pathlib import Path
    from typing import Any

    from ase.calculators.calculator import Calculator
    from numpy.typing import ArrayLike
    from phonopy.structure.atoms import PhonopyAtoms
    from pymatgen.core import Structure

logger = logging.getLogger(__name__)


class PheasyCalc(PropCalc):
    """
    A class for phonon and thermal property calculations using phonopy.

    The `PhononCalc` class extends the `PropCalc` class to provide
    functionalities for calculating phonon properties and thermal properties
    of a given structure using the phonopy library. It includes options for
    structural relaxation before phonon property determination, as well as
    methods to export calculated properties to various output files for
    further analysis or visualization.

    :ivar calculator: A calculator object or a string specifying the
        computational backend to be used.
    :type calculator: Calculator | str
    :ivar atom_disp: Magnitude of atomic displacements for phonon
        calculations.
    :type atom_disp: float
    :ivar supercell_matrix: Array defining the transformation matrix to
        construct supercells for phonon calculations.
    :type supercell_matrix: ArrayLike
    :ivar t_step: Temperature step for thermal property calculations in
        Kelvin.
    :type t_step: float
    :ivar t_max: Maximum temperature for thermal property calculations in
        Kelvin.
    :type t_max: float
    :ivar t_min: Minimum temperature for thermal property calculations in
        Kelvin.
    :type t_min: float
    :ivar fmax: Maximum force convergence criterion for structural relaxation.
    :type fmax: float
    :ivar optimizer: String specifying the optimizer type to be used for
        structural relaxation.
    :type optimizer: str
    :ivar relax_structure: Boolean flag to determine whether to relax the
        structure before phonon calculation.
    :type relax_structure: bool
    :ivar relax_calc_kwargs: Optional dictionary containing additional
        arguments for the structural relaxation calculation.
    :type relax_calc_kwargs: dict | None
    :ivar write_force_constants: Path, boolean, or string specifying whether
        to write the calculated force constants to an output file, and the
        path or name of the file if applicable.
    :type write_force_constants: bool | str | Path
    :ivar write_band_structure: Path, boolean, or string specifying whether
        to write the calculated phonon band structure to an output file,
        and the path or name of the file if applicable.
    :type write_band_structure: bool | str | Path
    :ivar write_total_dos: Path, boolean, or string specifying whether to
        write the calculated total density of states (DOS) to an output
        file, and the path or name of the file if applicable.
    :type write_total_dos: bool | str | Path
    :ivar write_phonon: Path, boolean, or string specifying whether to write
        the calculated phonon properties (e.g., phonon.yaml) to an output
        file, and the path or name of the file if applicable.
    :type write_phonon: bool | str | Path
    """

    def __init__(
        self,
        calculator: Calculator | str,
        *,
        atom_disp: float = 0.015,
        supercell_matrix: ArrayLike = ((2, 0, 0), (0, 2, 0), (0, 0, 2)),
        t_step: float = 10,
        t_max: float = 1000,
        t_min: float = 0,
        fmax: float = 0.1,
        optimizer: str = "FIRE",
        relax_structure: bool = True,
        relax_calc_kwargs: dict | None = None,
        write_force_constants: bool | str | Path = False,
        write_band_structure: bool | str | Path = False,
        write_total_dos: bool | str | Path = False,
        write_phonon: bool | str | Path = True,
        fitting_method: str = "LASSO",
        num_snapshots: int = 2,
    ) -> None:
        """
        Initializes the class with configuration for the phonon calculations. The initialization parameters control
        the behavior of structural relaxation, thermal properties, force calculations, and output file generation.
        The class allows for customization of key parameters to facilitate the study of material behaviors.

        :param calculator: The calculator object or string name specifying the calculation backend to use.
        :param atom_disp: Atom displacement to be used for finite difference calculation of force constants.
        :param supercell_matrix: Transformation matrix to define the supercell for the calculation.
        :param t_step: Temperature step for thermal property calculations.
        :param t_max: Maximum temperature for thermal property calculations.
        :param t_min: Minimum temperature for thermal property calculations.
        :param fmax: Maximum force during structure relaxation, used as a convergence criterion.
        :param optimizer: Name of the optimization algorithm for structural relaxation.
        :param relax_structure: Flag to indicate whether structure relaxation should be performed before calculations.
        :param relax_calc_kwargs: Additional keyword arguments for relaxation phase calculations.
        :param write_force_constants: File path or boolean flag to write force constants.
            Defaults to "force_constants".
        :param write_band_structure: File path or boolean flag to write band structure data.
            Defaults to "band_structure.yaml".
        :param write_total_dos: File path or boolean flag to write total density of states (DOS) data.
            Defaults to "total_dos.dat".
        :param write_phonon: File path or boolean flag to write phonon data. Defaults to "phonon.yaml".
        """
        self.calculator = calculator  # type: ignore[assignment]
        self.atom_disp = atom_disp
        self.supercell_matrix = supercell_matrix
        self.t_step = t_step
        self.t_max = t_max
        self.t_min = t_min
        self.fmax = fmax
        self.optimizer = optimizer
        self.relax_structure = relax_structure
        self.relax_calc_kwargs = relax_calc_kwargs
        self.write_force_constants = write_force_constants
        self.write_band_structure = write_band_structure
        self.write_total_dos = write_total_dos
        self.write_phonon = write_phonon

        self.fitting_method = fitting_method
        self.num_harmonic_snapshots = num_harmonic_snapshots
        self.num_anharmonic_snapshots = num_anharmonic_snapshots
        self.calc_anharmonic = calc_anharmonic

        # Set default paths for output files.
        for key, val, default_path in (
            ("write_force_constants", self.write_force_constants, "force_constants"),
            ("write_band_structure", self.write_band_structure, "band_structure.yaml"),
            ("write_total_dos", self.write_total_dos, "total_dos.dat"),
            ("write_phonon", self.write_phonon, "phonon.yaml"),
        ):
            setattr(self, key, str({True: default_path, False: ""}.get(val, val)))  # type: ignore[arg-type]

    def calc(self, structure: Structure | dict[str, Any]) -> dict:
        """Calculates thermal properties of Pymatgen structure with phonopy.

        Args:
            structure: Pymatgen structure.

        Returns:
        {
            phonon: Phonopy object with force constants produced
            thermal_properties:
                {
                    temperatures: list of temperatures in Kelvin,
                    free_energy: list of Helmholtz free energies at corresponding temperatures in kJ/mol,
                    entropy: list of entropies at corresponding temperatures in J/K/mol,
                    heat_capacity: list of heat capacities at constant volume at corresponding temperatures in J/K/mol,
                    The units are originally documented in phonopy.
                    See phonopy.Phonopy.run_thermal_properties()
                    (https://github.com/phonopy/phonopy/blob/develop/phonopy/api_phonopy.py#L2591)
                    -> phonopy.phonon.thermal_properties.ThermalProperties.run()
                    (https://github.com/phonopy/phonopy/blob/develop/phonopy/phonon/thermal_properties.py#L498)
                    -> phonopy.phonon.thermal_properties.ThermalPropertiesBase.run_free_energy()
                    (https://github.com/phonopy/phonopy/blob/develop/phonopy/phonon/thermal_properties.py#L217)
                    phonopy.phonon.thermal_properties.ThermalPropertiesBase.run_entropy()
                    (https://github.com/phonopy/phonopy/blob/develop/phonopy/phonon/thermal_properties.py#L233)
                    phonopy.phonon.thermal_properties.ThermalPropertiesBase.run_heat_capacity()
                    (https://github.com/phonopy/phonopy/blob/develop/phonopy/phonon/thermal_properties.py#L225)
                }
        }
        """
        result = super().calc(structure)
        structure_in: Structure = result["final_structure"]

        if self.relax_structure:
            relaxer = RelaxCalc(
                self.calculator, fmax=self.fmax, optimizer=self.optimizer, **(self.relax_calc_kwargs or {})
            )
            result |= relaxer.calc(structure_in)
            structure_in = result["final_structure"]
        cell = get_phonopy_structure(structure_in)
        phonon = phonopy.Phonopy(cell, self.supercell_matrix)  # type: ignore[arg-type]

        if self.fitting_method == "FDM":
            phonon.generate_displacements(distance=self.atom_disp)

        elif self.fitting_method == "LASSO":
            phonon.generate_displacements(
                distance=self.atom_disp, number_of_snapshots=self.num_snapshots, random_seed=42
            )

        elif self.fitting_method == "MD":
            # pass
            # phonon.generate_displacements(distance=self.atom_disp, number_of_snapshots=self.num_snapshots)
            print("MD fitting method is not implemented yet.")

        else:
            raise ValueError(f"Unknown fitting method: {self.fitting_method}")

        disp_supercells = phonon.supercells_with_displacements

        disp_array = []

        phonon.forces = [  # type: ignore[assignment]
            _calc_forces(self.calculator, supercell)
            for supercell in disp_supercells  # type:ignore[union-attr]
            if supercell is not None
        ]

        for i, supercell in enumerate(disp_supercells):
            disp = supercell.get_positions() - phonon.supercell.get_positions()
            disp_array.append(np.array(disp))

        print(disp_array)
        print("Forces calculated for the supercells.")
        print("Producing force constants...")
        disp_array = np.array(disp_array)

        with open("disp_matrix.pkl", "wb") as file:
            pickle.dump(disp_array, file)
        with open("force_matrix.pkl", "wb") as file:
            pickle.dump(phonon.forces, file)

        supercell = phonon.get_supercell()
        write_vasp("POSCAR", cell)
        write_vasp("SPOSCAR", supercell)

        num_har = disp_array.shape[0]
        supercell_matrix = self.supercell_matrix
        symprec = 1e-3
        pheasy_cmd_1 = (
            f'pheasy --dim "{int(supercell_matrix[0][0])}" "{int(supercell_matrix[1][1])}" '
            f'"{int(supercell_matrix[2][2])}" -s -w 2 --symprec "{float(symprec)}" --nbody 2'
        )

        # Create the null space to further reduce the free parameters for
        # specific force constants and make them physically correct.
        pheasy_cmd_2 = (
            f'pheasy --dim "{int(supercell_matrix[0][0])}" "{int(supercell_matrix[1][1])}" '
            f'"{int(supercell_matrix[2][2])}" -c --symprec "{float(symprec)}" -w 2'
        )

        # Generate the Compressive Sensing matrix,i.e., displacement matrix
        # for the input of machine leaning method.i.e., LASSO,
        pheasy_cmd_3 = (
            f'pheasy --dim "{int(supercell_matrix[0][0])}" "{int(supercell_matrix[1][1])}" '
            f'"{int(supercell_matrix[2][2])}" -w 2 -d --symprec "{float(symprec)}" '
            f'--ndata "{int(num_har)}" --disp_file'
        )

        pheasy_cmd_4 = (
            f'pheasy --dim "{int(supercell_matrix[0][0])}" "{int(supercell_matrix[1][1])}" '
            f'"{int(supercell_matrix[2][2])}" -f --full_ifc -w 2 --symprec "{float(symprec)}" '
            f'--rasr BHH --ndata "{int(num_har)}"'
        )

        # logger.info("Start running pheasy in cluster")

        subprocess.call(pheasy_cmd_1, shell=True)
        subprocess.call(pheasy_cmd_2, shell=True)
        subprocess.call(pheasy_cmd_3, shell=True)
        subprocess.call(pheasy_cmd_4, shell=True)

        force_constants = parse_FORCE_CONSTANTS(filename="FORCE_CONSTANTS")
        phonon.force_constants = force_constants
        phonon.symmetrize_force_constants()

        print("Force constants produced.")
        print("Running phonon calculations...")
        phonon.run_mesh()
        phonon.run_thermal_properties(t_step=self.t_step, t_max=self.t_max, t_min=self.t_min)
        if self.write_force_constants:
            write_force_constants(phonon.force_constants, filename=self.write_force_constants)
        if self.write_band_structure:
            phonon.auto_band_structure(write_yaml=True, filename=self.write_band_structure)
        if self.write_total_dos:
            phonon.auto_total_dos(write_dat=True, filename=self.write_total_dos)
        if self.write_phonon:
            phonon.save(filename=self.write_phonon)
        print("Phonon calculations finished.")
        print("Calculating thermal properties...")
        self.calc_anharmonic = True
        if self.calc_anharmonic:
            print("Calculating anharmonic properties...")
            subprocess.call("rm -f disp_matrix.pkl force_matrix.pkl ", shell=True)

            self.atom_disp = 0.1

            if self.num_anharmonic_snapshots is None:
                phonon.generate_displacements(distance=self.atom_disp)
                self.num_anharmonic_snapshots = len(phonon.displacements) * 10
                phonon.generate_displacements(
                    distance=self.atom_disp, number_of_snapshots=self.num_anharmonic_snapshots, random_seed=42
                )
            else:
                phonon.generate_displacements(
                    distance=self.atom_disp, number_of_snapshots=self.num_anharmonic_snapshots, random_seed=42
                )
            disp_supercells = phonon.supercells_with_displacements
            disp_array = []
            phonon.forces = [  # type: ignore[assignment]
                _calc_forces(self.calculator, supercell)
                for supercell in disp_supercells  # type:ignore[union-attr]
                if supercell is not None
            ]
            force_equilibrium = _calc_forces(self.calculator, phonon.supercell)
            phonon.forces = np.array(phonon.forces) - force_equilibrium
            for i, supercell in enumerate(disp_supercells):
                disp = supercell.get_positions() - phonon.supercell.get_positions()
                disp_array.append(np.array(disp))
            disp_array = np.array(disp_array)
            with open("disp_matrix.pkl", "wb") as file:
                pickle.dump(disp_array, file)
            with open("force_matrix.pkl", "wb") as file:
                pickle.dump(phonon.forces, file)
            num_anh = disp_array.shape[0]
            supercell_matrix = self.supercell_matrix
            symprec = 1e-3
            pheasy_cmd_5 = (
                f"pheasy --dim {int(supercell_matrix[0][0])} "
                f"{int(supercell_matrix[1][1])} "
                f"{int(supercell_matrix[2][2])} -s -w 4 --symprec "
                f"{float(symprec)} "
                f"--nbody 2 3 3 --c3 6.3 "
                f"--c4 5.3"
            )
            logger.info("pheasy_cmd_5 = %s", pheasy_cmd_5)

            pheasy_cmd_6 = (
                f"pheasy --dim {int(supercell_matrix[0][0])} "
                f"{int(supercell_matrix[1][1])} "
                f"{int(supercell_matrix[2][2])} -c --symprec "
                f"{float(symprec)} -w 4"
            )
            logger.info("pheasy_cmd_6 = %s", pheasy_cmd_6)
            pheasy_cmd_7 = (
                f"pheasy --dim {int(supercell_matrix[0][0])} "
                f"{int(supercell_matrix[1][1])} "
                f"{int(supercell_matrix[2][2])} -w 4 -d --symprec "
                f"{float(symprec)} "
                f"--ndata {int(num_anh)} --disp_file"
            )
            logger.info("pheasy_cmd_7 = %s", pheasy_cmd_7)
            pheasy_cmd_8 = (
                f"pheasy --dim {int(supercell_matrix[0][0])} "
                f"{int(supercell_matrix[1][1])} "
                f"{int(supercell_matrix[2][2])} -f -w 4 --fix_fc2 "
                f"--symprec {float(symprec)} "
                f"--ndata {int(num_anh)} "
                f"-l LASSO --std"
            )
            logger.info("pheasy_cmd_8 = %s", pheasy_cmd_8)
            logger.info("Start running pheasy in cluster")

            subprocess.call(pheasy_cmd_5, shell=True)
            subprocess.call(pheasy_cmd_6, shell=True)
            subprocess.call(pheasy_cmd_7, shell=True)
            subprocess.call(pheasy_cmd_8, shell=True)

        return result | {"phonon": phonon, "thermal_properties": phonon.get_thermal_properties_dict()}


def _calc_forces(calculator: Calculator, supercell: PhonopyAtoms) -> ArrayLike:
    """Helper to compute forces on a structure.

    Args:
        calculator: ASE Calculator
        supercell: Supercell from phonopy.

    Return:
        forces
    """
    struct = get_pmg_structure(supercell)
    atoms = AseAtomsAdaptor.get_atoms(struct)
    atoms.calc = calculator
    return atoms.get_forces()<|MERGE_RESOLUTION|>--- conflicted
+++ resolved
@@ -6,13 +6,8 @@
 import subprocess
 from typing import TYPE_CHECKING
 
-<<<<<<< HEAD
 import subprocess
-import logging
-import numpy as np
-
-=======
->>>>>>> d7529d40
+
 import phonopy
 from phonopy.file_IO import parse_FORCE_CONSTANTS
 from phonopy.file_IO import write_FORCE_CONSTANTS as write_force_constants
