"""Calculator for phonon properties using pheasy."""

from __future__ import annotations

import logging
import pickle
import subprocess
from typing import TYPE_CHECKING

import numpy as np
import phonopy
from phonopy.file_IO import parse_FORCE_CONSTANTS
from phonopy.file_IO import write_FORCE_CONSTANTS as write_force_constants
from phonopy.interface.vasp import write_vasp
from pymatgen.io.ase import AseAtomsAdaptor
from pymatgen.io.phonopy import get_phonopy_structure, get_pmg_structure

# import pymatgen libraries to determine supercell
from pymatgen.transformations.advanced_transformations import (
    CubicSupercellTransformation,
)
from pymatgen.symmetry.analyzer import SpacegroupAnalyzer

from ._base import PropCalc
from ._relaxation import RelaxCalc

if TYPE_CHECKING:
    from pathlib import Path
    from typing import Any

    from ase.calculators.calculator import Calculator
    from numpy.typing import ArrayLike
    from phonopy.structure.atoms import PhonopyAtoms
    from pymatgen.core import Structure

logger = logging.getLogger(__name__)


class PheasyCalc(PropCalc):
    """
    A class for phonon and thermal property calculations using phonopy.

    The `PhononCalc` class extends the `PropCalc` class to provide
    functionalities for calculating phonon properties and thermal properties
    of a given structure using the phonopy library. It includes options for
    structural relaxation before phonon property determination, as well as
    methods to export calculated properties to various output files for
    further analysis or visualization.

    :ivar calculator: A calculator object or a string specifying the
        computational backend to be used.
    :type calculator: Calculator | str
    :ivar atom_disp: Magnitude of atomic displacements for phonon
        calculations.
    :type atom_disp: float
    :ivar supercell_matrix: Array defining the transformation matrix to
        construct supercells for phonon calculations.
    :type supercell_matrix: ArrayLike
    :ivar t_step: Temperature step for thermal property calculations in
        Kelvin.
    :type t_step: float
    :ivar t_max: Maximum temperature for thermal property calculations in
        Kelvin.
    :type t_max: float
    :ivar t_min: Minimum temperature for thermal property calculations in
        Kelvin.
    :type t_min: float
    :ivar fmax: Maximum force convergence criterion for structural relaxation.
    :type fmax: float
    :ivar optimizer: String specifying the optimizer type to be used for
        structural relaxation.
    :type optimizer: str
    :ivar relax_structure: Boolean flag to determine whether to relax the
        structure before phonon calculation.
    :type relax_structure: bool
    :ivar relax_calc_kwargs: Optional dictionary containing additional
        arguments for the structural relaxation calculation.
    :type relax_calc_kwargs: dict | None
    :ivar write_force_constants: Path, boolean, or string specifying whether
        to write the calculated force constants to an output file, and the
        path or name of the file if applicable.
    :type write_force_constants: bool | str | Path
    :ivar write_band_structure: Path, boolean, or string specifying whether
        to write the calculated phonon band structure to an output file,
        and the path or name of the file if applicable.
    :type write_band_structure: bool | str | Path
    :ivar write_total_dos: Path, boolean, or string specifying whether to
        write the calculated total density of states (DOS) to an output
        file, and the path or name of the file if applicable.
    :type write_total_dos: bool | str | Path
    :ivar write_phonon: Path, boolean, or string specifying whether to write
        the calculated phonon properties (e.g., phonon.yaml) to an output
        file, and the path or name of the file if applicable.
    :type write_phonon: bool | str | Path
    :ivar fitting_method: Method for fitting force constants. Options are
        "FDM", "LASSO", or "MD".
    :type fitting_method: str
    :ivar num_harmonic_snapshots: Number of snapshots for harmonic fitting.
        If None, it is set to double the number of displacements.
    :type num_harmonic_snapshots: Optional[int]
    :ivar num_anharmonic_snapshots: Number of snapshots for anharmonic
        fitting. If None, it is set to ten times the number of displacements.
    :type num_anharmonic_snapshots: Optional[int]
    :ivar calc_anharmonic: Boolean flag to determine whether to perform
        anharmonic calculations.
    :type calc_anharmonic: bool
    :ivar symprec: Symmetry precision for structure symmetry analysis.
    :type symprec: float
    """

    def __init__(
        self,
        calculator: Calculator | str,
        *,
        atom_disp: float = 0.015,
        # supercell_matrix: ArrayLike = ((2, 0, 0), (0, 2, 0), (0, 0, 2)),
        supercell_matrix: ArrayLike | None = None,
        t_step: float = 10,
        t_max: float = 1000,
        t_min: float = 0,
        fmax: float = 0.1,
        optimizer: str = "FIRE",
        relax_structure: bool = True,
        relax_calc_kwargs: dict | None = None,
        write_force_constants: bool | str | Path = False,
        write_band_structure: bool | str | Path = False,
        write_total_dos: bool | str | Path = False,
        write_phonon: bool | str | Path = True,
        fitting_method: str = "LASSO",
        num_harmonic_snapshots: int | None = None,
        num_anharmonic_snapshots: int | None = None,
        calc_anharmonic: bool = False,
        symprec: float = 1e-3,
    ) -> None:
        """
        Initializes the class with configuration for the phonon calculations. The initialization parameters control
        the behavior of structural relaxation, thermal properties, force calculations, and output file generation.
        The class allows for customization of key parameters to facilitate the study of material behaviors.

        :param calculator: The calculator object or string name specifying the calculation backend to use.
        :param atom_disp: Atom displacement to be used for finite difference calculation of force constants.
        :param supercell_matrix: Transformation matrix to define the supercell for the calculation.
        :param t_step: Temperature step for thermal property calculations.
        :param t_max: Maximum temperature for thermal property calculations.
        :param t_min: Minimum temperature for thermal property calculations.
        :param fmax: Maximum force during structure relaxation, used as a convergence criterion.
        :param optimizer: Name of the optimization algorithm for structural relaxation.
        :param relax_structure: Flag to indicate whether structure relaxation should be performed before calculations.
        :param relax_calc_kwargs: Additional keyword arguments for relaxation phase calculations.
        :param write_force_constants: File path or boolean flag to write force constants.
            Defaults to "force_constants".
        :param write_band_structure: File path or boolean flag to write band structure data.
            Defaults to "band_structure.yaml".
        :param write_total_dos: File path or boolean flag to write total density of states (DOS) data.
            Defaults to "total_dos.dat".
        :param write_phonon: File path or boolean flag to write phonon data. Defaults to "phonon.yaml".
        :param fitting_method: Method for fitting force constants. Options are "FDM", "LASSO", or "MD".
        :param num_harmonic_snapshots: Number of snapshots for harmonic fitting. If None, it is set to double the
            number of displacements.
        :param num_anharmonic_snapshots: Number of snapshots for anharmonic fitting. If None, it is set to ten times
            the number of displacements.
        :param calc_anharmonic: Flag to indicate whether anharmonic calculations should be performed.
        :param symprec: Symmetry precision for structure symmetry analysis.
        """
        self.calculator = calculator  # type: ignore[assignment]
        self.atom_disp = atom_disp
        self.supercell_matrix = supercell_matrix
        self.t_step = t_step
        self.t_max = t_max
        self.t_min = t_min
        self.fmax = fmax
        self.optimizer = optimizer
        self.relax_structure = relax_structure
        self.relax_calc_kwargs = relax_calc_kwargs
        self.write_force_constants = write_force_constants
        self.write_band_structure = write_band_structure
        self.write_total_dos = write_total_dos
        self.write_phonon = write_phonon

        # some new parameters for pheasy
        self.fitting_method = fitting_method
        self.num_harmonic_snapshots = num_harmonic_snapshots
        self.num_anharmonic_snapshots = num_anharmonic_snapshots
        self.calc_anharmonic = calc_anharmonic
        self.symprec = symprec

        # Set default paths for output files.
        for key, val, default_path in (
            ("write_force_constants", self.write_force_constants, "force_constants"),
            ("write_band_structure", self.write_band_structure, "band_structure.yaml"),
            ("write_total_dos", self.write_total_dos, "total_dos.dat"),
            ("write_phonon", self.write_phonon, "phonon.yaml"),
        ):
            setattr(self, key, str({True: default_path, False: ""}.get(val, val)))  # type: ignore[arg-type]

    def calc(self, structure: Structure | dict[str, Any]) -> dict:
        """Calculates thermal properties of Pymatgen structure with phonopy.

        Args:
            structure: Pymatgen structure.

        Returns:
        {
            phonon: Phonopy object with force constants produced
            thermal_properties:
                {
                    temperatures: list of temperatures in Kelvin,
                    free_energy: list of Helmholtz free energies at corresponding temperatures in kJ/mol,
                    entropy: list of entropies at corresponding temperatures in J/K/mol,
                    heat_capacity: list of heat capacities at constant volume at corresponding temperatures in J/K/mol,
                    The units are originally documented in phonopy.
                    See phonopy.Phonopy.run_thermal_properties()
                    (https://github.com/phonopy/phonopy/blob/develop/phonopy/api_phonopy.py#L2591)
                    -> phonopy.phonon.thermal_properties.ThermalProperties.run()
                    (https://github.com/phonopy/phonopy/blob/develop/phonopy/phonon/thermal_properties.py#L498)
                    -> phonopy.phonon.thermal_properties.ThermalPropertiesBase.run_free_energy()
                    (https://github.com/phonopy/phonopy/blob/develop/phonopy/phonon/thermal_properties.py#L217)
                    phonopy.phonon.thermal_properties.ThermalPropertiesBase.run_entropy()
                    (https://github.com/phonopy/phonopy/blob/develop/phonopy/phonon/thermal_properties.py#L233)
                    phonopy.phonon.thermal_properties.ThermalPropertiesBase.run_heat_capacity()
                    (https://github.com/phonopy/phonopy/blob/develop/phonopy/phonon/thermal_properties.py#L225)
                }
        }
        """
        result = super().calc(structure)
        structure_in: Structure = result["final_structure"]

        if self.relax_structure:
            relaxer = RelaxCalc(
                self.calculator, fmax=self.fmax, optimizer=self.optimizer, **(self.relax_calc_kwargs or {})
            )
            result |= relaxer.calc(structure_in)
            structure_in = result["final_structure"]
        
        # generate the primitive cell from the structure
        # let's start the calculation from the primitive cell

        sga = SpacegroupAnalyzer(structure, symprec=self.symprec)
        structure_in = sga.get_primitive_standard_structure()
        

<<<<<<< HEAD
        cell = get_phonopy_structure(structure_in)

        
        
=======
>>>>>>> 4b911421
        # If the supercell matrix is not provided, we need to determine the
        # supercell matrix from the structure. We use the
        # CubicSupercellTransformation to determine the supercell matrix.
        # The supercell matrix is a 3x3 matrix that defines the transformation
        # from the primitive cell to the supercell. The supercell matrix is
        # used to generate the supercell for the phonon calculations.

        if self.supercell_matrix is None:
            transformation = CubicSupercellTransformation(min_length=12.0, force_diagonal=True)
            supercell = transformation.apply_transformation(structure_in)
            self.supercell_matrix = np.array(transformation.transformation_matrix.transpose().tolist())
            # transfer it to array

            # self.supercell_matrix = supercell.lattice.matrix
        else:
            transformation = None


        phonon = phonopy.Phonopy(cell, self.supercell_matrix)  # type: ignore[arg-type]

        if self.fitting_method == "FDM":
            phonon.generate_displacements(distance=self.atom_disp)

        elif self.fitting_method == "LASSO":
            if self.num_harmonic_snapshots is None:
                phonon.generate_displacements(distance=self.atom_disp)

                self.num_harmonic_snapshots = len(phonon.displacements) * 2

                phonon.generate_displacements(
                    distance=self.atom_disp, number_of_snapshots=self.num_harmonic_snapshots, random_seed=42
                )

        elif self.fitting_method == "MD":
            # pass
            # phonon.generate_displacements(distance=self.atom_disp, number_of_snapshots=self.num_snapshots)
            print("MD fitting method is not implemented yet.")

        else:
            raise ValueError(f"Unknown fitting method: {self.fitting_method}")

        disp_supercells = phonon.supercells_with_displacements

        disp_array = []

        phonon.forces = [  # type: ignore[assignment]
            _calc_forces(self.calculator, supercell)
            for supercell in disp_supercells  # type:ignore[union-attr]
            if supercell is not None
        ]

        force_equilibrium = _calc_forces(self.calculator, phonon.supercell)  # type: ignore[union-attr]
        phonon.forces = np.array(phonon.forces) - force_equilibrium  # type: ignore[assignment]

        for i, supercell in enumerate(disp_supercells):
            disp = supercell.get_positions() - phonon.supercell.get_positions()
            disp_array.append(np.array(disp))

        print(disp_array)
        print("Forces calculated for the supercells.")
        print("Producing force constants...")
        disp_array = np.array(disp_array)

        with open("disp_matrix.pkl", "wb") as file:
            pickle.dump(disp_array, file)
        with open("force_matrix.pkl", "wb") as file:
            pickle.dump(phonon.forces, file)

        supercell = phonon.get_supercell()
        write_vasp("POSCAR", cell)
        write_vasp("SPOSCAR", supercell)

        num_har = disp_array.shape[0]
        supercell_matrix = self.supercell_matrix
        symprec = 1e-3

        logger.info("start running pheasy for second order force constants in cluster")

        pheasy_cmd_1 = (
            f'pheasy --dim "{int(supercell_matrix[0][0])}" "{int(supercell_matrix[1][1])}" '
            f'"{int(supercell_matrix[2][2])}" -s -w 2 --symprec "{float(symprec)}" --nbody 2'
        )

        # Create the null space to further reduce the free parameters for
        # specific force constants and make them physically correct.
        pheasy_cmd_2 = (
            f'pheasy --dim "{int(supercell_matrix[0][0])}" "{int(supercell_matrix[1][1])}" '
            f'"{int(supercell_matrix[2][2])}" -c --symprec "{float(symprec)}" -w 2'
        )

        # Generate the Compressive Sensing matrix,i.e., displacement matrix
        # for the input of machine leaning method.i.e., LASSO,
        pheasy_cmd_3 = (
            f'pheasy --dim "{int(supercell_matrix[0][0])}" "{int(supercell_matrix[1][1])}" '
            f'"{int(supercell_matrix[2][2])}" -w 2 -d --symprec "{float(symprec)}" '
            f'--ndata "{int(num_har)}" --disp_file'
        )

        pheasy_cmd_4 = (
            f'pheasy --dim "{int(supercell_matrix[0][0])}" "{int(supercell_matrix[1][1])}" '
            f'"{int(supercell_matrix[2][2])}" -f --full_ifc -w 2 --symprec "{float(symprec)}" '
            f'--rasr BHH --ndata "{int(num_har)}"'
        )

        logger.info("Start running pheasy in cluster")

        subprocess.call(pheasy_cmd_1, shell=True)
        subprocess.call(pheasy_cmd_2, shell=True)
        subprocess.call(pheasy_cmd_3, shell=True)
        subprocess.call(pheasy_cmd_4, shell=True)

        force_constants = parse_FORCE_CONSTANTS(filename="FORCE_CONSTANTS")
        phonon.force_constants = force_constants
        phonon.symmetrize_force_constants()

        print("Force constants produced.")
        print("Running phonon calculations...")
        phonon.run_mesh()
        phonon.run_thermal_properties(t_step=self.t_step, t_max=self.t_max, t_min=self.t_min)
        if self.write_force_constants:
            write_force_constants(phonon.force_constants, filename=self.write_force_constants)
        if self.write_band_structure:
            phonon.auto_band_structure(write_yaml=True, filename=self.write_band_structure)
        if self.write_total_dos:
            phonon.auto_total_dos(write_dat=True, filename=self.write_total_dos)
        if self.write_phonon:
            phonon.save(filename=self.write_phonon)

        logger.info("Phonon calculations finished.")
        logger.info("Calculating anharmonic force constants...")

        # If the anharmonic calculation is requested, we need to
        # generate the displacements and forces for the supercells.
        # The displacements are generated with the same distance as
        # the harmonic calculation, but the number of snapshots is
        # set to 10 times the number of displacements.
        # The forces are calculated with the same calculator as the
        # harmonic calculation, but the forces are shifted by the
        # equilibrium forces of the supercell.
        # The displacements are saved in a file called disp_matrix.pkl
        # and the forces are saved in a file called force_matrix.pkl.
        # The files are used by the pheasy command to calculate the
        # anharmonic force constants.

        if self.calc_anharmonic:
            logger.info("Calculating anharmonic properties...")
            subprocess.call("rm -f disp_matrix.pkl force_matrix.pkl ", shell=True)
            self.atom_disp = 0.1
            if self.num_anharmonic_snapshots is None:
                phonon.generate_displacements(distance=self.atom_disp)
                self.num_anharmonic_snapshots = len(phonon.displacements) * 10
                phonon.generate_displacements(
                    distance=self.atom_disp, number_of_snapshots=self.num_anharmonic_snapshots, random_seed=42
                )
            else:
                phonon.generate_displacements(
                    distance=self.atom_disp, number_of_snapshots=self.num_anharmonic_snapshots, random_seed=42
                )
            disp_supercells = phonon.supercells_with_displacements
            disp_array = []
            phonon.forces = [  # type: ignore[assignment]
                _calc_forces(self.calculator, supercell)
                for supercell in disp_supercells  # type:ignore[union-attr]
                if supercell is not None
            ]
            force_equilibrium = _calc_forces(self.calculator, phonon.supercell)
            phonon.forces = np.array(phonon.forces) - force_equilibrium
            for i, supercell in enumerate(disp_supercells):
                disp = supercell.get_positions() - phonon.supercell.get_positions()
                disp_array.append(np.array(disp))
            disp_array = np.array(disp_array)
            with open("disp_matrix.pkl", "wb") as file:
                pickle.dump(disp_array, file)
            with open("force_matrix.pkl", "wb") as file:
                pickle.dump(phonon.forces, file)
            num_anh = disp_array.shape[0]
            supercell_matrix = self.supercell_matrix
            symprec = 1e-3
            pheasy_cmd_5 = (
                f"pheasy --dim {int(supercell_matrix[0][0])} "
                f"{int(supercell_matrix[1][1])} "
                f"{int(supercell_matrix[2][2])} -s -w 4 --symprec "
                f"{float(symprec)} "
                f"--nbody 2 3 3 --c3 6.3 "
                f"--c4 5.3"
            )
            logger.info("pheasy_cmd_5 = %s", pheasy_cmd_5)

            pheasy_cmd_6 = (
                f"pheasy --dim {int(supercell_matrix[0][0])} "
                f"{int(supercell_matrix[1][1])} "
                f"{int(supercell_matrix[2][2])} -c --symprec "
                f"{float(symprec)} -w 4"
            )
            logger.info("pheasy_cmd_6 = %s", pheasy_cmd_6)
            pheasy_cmd_7 = (
                f"pheasy --dim {int(supercell_matrix[0][0])} "
                f"{int(supercell_matrix[1][1])} "
                f"{int(supercell_matrix[2][2])} -w 4 -d --symprec "
                f"{float(symprec)} "
                f"--ndata {int(num_anh)} --disp_file"
            )
            logger.info("pheasy_cmd_7 = %s", pheasy_cmd_7)
            pheasy_cmd_8 = (
                f"pheasy --dim {int(supercell_matrix[0][0])} "
                f"{int(supercell_matrix[1][1])} "
                f"{int(supercell_matrix[2][2])} -f -w 4 --fix_fc2 "
                f"--symprec {float(symprec)} "
                f"--ndata {int(num_anh)} "
                f"-l LASSO --std"
            )
            logger.info("pheasy_cmd_8 = %s", pheasy_cmd_8)
            logger.info("Start running pheasy in cluster")

            subprocess.call(pheasy_cmd_5, shell=True)
            subprocess.call(pheasy_cmd_6, shell=True)
            subprocess.call(pheasy_cmd_7, shell=True)
            subprocess.call(pheasy_cmd_8, shell=True)

        return result | {"phonon": phonon, "thermal_properties": phonon.get_thermal_properties_dict()}


def _calc_forces(calculator: Calculator, supercell: PhonopyAtoms) -> ArrayLike:
    """Helper to compute forces on a structure.

    Args:
        calculator: ASE Calculator
        supercell: Supercell from phonopy.

    Return:
        forces
    """
    struct = get_pmg_structure(supercell)
    atoms = AseAtomsAdaptor.get_atoms(struct)
    atoms.calc = calculator
    return atoms.get_forces()<|MERGE_RESOLUTION|>--- conflicted
+++ resolved
@@ -20,6 +20,7 @@
     CubicSupercellTransformation,
 )
 from pymatgen.symmetry.analyzer import SpacegroupAnalyzer
+
 
 from ._base import PropCalc
 from ._relaxation import RelaxCalc
@@ -239,13 +240,9 @@
         structure_in = sga.get_primitive_standard_structure()
         
 
-<<<<<<< HEAD
         cell = get_phonopy_structure(structure_in)
 
-        
-        
-=======
->>>>>>> 4b911421
+
         # If the supercell matrix is not provided, we need to determine the
         # supercell matrix from the structure. We use the
         # CubicSupercellTransformation to determine the supercell matrix.
