--- conflicted
+++ resolved
@@ -63,11 +63,7 @@
     Imports should be inside if statements to ensure that all models are optional dependencies.
     """
 
-<<<<<<< HEAD
     implemented_properties = ["energy", "forces", "stress"]
-=======
-    implemented_properties: ClassVar = ["energy", "forces", "stress"]
->>>>>>> 023d9ba4
 
     def __init__(
         self,
